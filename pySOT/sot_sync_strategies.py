"""
.. module:: sot_sync_strategies
   :synopsis: Parallel synchronous optimization strategy
.. moduleauthor:: David Bindel <bindel@cornell.edu>,
    David Eriksson <dme65@cornell.edu>

:Module: sot_sync_strategies
:Author: David Bindel <bindel@cornell.edu>,
    David Eriksson <dme65@cornell.edu>

Synchronous strategies for Stochastic RBF
"""

from __future__ import print_function
import sys
import numpy as np
import math
from experimental_design import LatinHypercube
from search_procedure import round_vars, CandidateDyCORS
from poap.strategy import BaseStrategy, RetryStrategy
from rbf_interpolant import phi_cubic, dphi_cubic, linear_tail, \
    dlinear_tail, RBFInterpolant


<<<<<<< HEAD
class SyncStrategyNoConstraints(BaseStrategy):
    """Parallel synchronous optimization strategy with non-bound constraints.
=======
class SyncStrategyNoConstraints(object):
    """Parallel synchronous optimization strategy without non-bound constraints.
>>>>>>> ad7ec64d

    This class implements the parallel synchronous SRBF strategy
    described by Regis and Shoemaker.  After the initial experimental
    design (which is embarrassingly parallel), the optimization
    proceeds in phases.  During each phase, we allow nsamples
    simultaneous function evaluations.  We insist that these
    evaluations run to completion -- if one fails for whatever reason,
    we will resubmit it.  Samples are drawn randomly from around the
    current best point, and are sorted according to a merit function
    based on distance to other sample points and predicted function
    values according to the response surface.  After several
    successive significant improvements, we increase the sampling
    radius; after several failures to improve the function value, we
    decrease the sampling radius.  We restart once the sampling radius
    decreases below a threshold.
    """

    def __init__(self, worker_id, data, response_surface, maxeval, nsamples,
                 exp_design=None, search_procedure=None, extra=None,
                 quiet=False, stream=sys.stdout):
        """Initialize the optimization strategy.

        :param worker_id: Start ID in a multistart setting
        :param data: Problem parameter data structure
        :param response_surface: Surrogate model object
        :param maxeval: Function evaluation budget
        :param nsamples: Number of simultaneous fevals allowed
        :param exp_design: Experimental design
        :param search_procedure: Search procedure for finding
            points to evaluate
        :param extra: Points to be added to the experimental design
        :param quiet: If True, nothing is printed to the stream
        :param stream: Where progress should be printed, sys.stdout is default
        """

        self.worker_id = worker_id
        self.quiet = quiet
        self.stream = stream
        self.data = data
        self.fhat = response_surface
        if self.fhat is None:
            self.fhat = RBFInterpolant(phi=phi_cubic, P=linear_tail,
                                       dphi=dphi_cubic, dP=dlinear_tail,
                                       eta=1e-8, maxp=maxeval)
        self.maxeval = maxeval
        self.nsamples = nsamples
        self.extra = extra

        # Default to generate sampling points using Symmetric Latin Hypercube
        self.design = exp_design
        if self.design is None:
            self.design = LatinHypercube(data.dim, 2*data.dim+1)

        self.xrange = np.asarray(data.xup - data.xlow)

        # algorithm parameters
        self.sigma_max = 0.2  	# w.r.t. unit box
        self.sigma_min = 0.005  # w.r.t. unit box
        self.failtol = max(5, data.dim)
        self.succtol = 3

        self.numeval = 0
        self.status = 0
        self.sigma = 0
        self.resubmitter = RetryStrategy()
        self.xbest = None
        self.fbest = np.inf
        self.fbest_old = None

        # Set up search procedures and initialize
        self.search = search_procedure
        if self.search is None:
            self.search = CandidateDyCORS(data, numcand=100*data.dim)

        # Start with first experimental design
        self.sample_initial()

    def log(self, message):
        """Record a message string to the log.

        :param message: Message to be printed to the logfile
        """
        if not self.quiet:
            print(message, file=self.stream)
            self.stream.flush()

    def log_completion(self, record):
        """Record a completed evaluation to the log.

        :param record: Record of the function evaluation
        """
        xstr = np.array_str(record.params[0], max_line_width=np.inf,
                            precision=5, suppress_small=True)
        self.log("{0}:\t{1}\t{2}\n\t{3}".format(
            self.numeval, record.value, "Feasible", xstr))

    def adjust_step(self):
        """Adjust the sampling radius sigma.

        After succtol successful steps, we cut the sampling radius;
        after failtol failed steps, we double the sampling radius.

        :ivar Fnew: Best function value in new step
        :ivar fbest: Previous best function evaluation
        """
        # Initialize if this is the first adaptive step
        if self.fbest_old is None:
            self.fbest_old = self.fbest
            return

        # Check if we succeeded at significant improvement
        if self.fbest < self.fbest_old - 1e-3*math.fabs(self.fbest_old):
            self.status = max(1, self.status+1)
        else:
            self.status = min(-1, self.status-1)
        self.fbest_old = self.fbest

        # Check if step needs adjusting
        if self.status <= -self.failtol:
            self.status = 0
            self.sigma /= 2
            self.log("Reducing sigma")
        if self.status >= self.succtol:
            self.status = 0
            self.sigma = min(2 * self.sigma, self.sigma_max)
            self.log("Increasing sigma")

    def sample_initial(self):
        """Generate and queue an initial experimental design.
        """
        self.log("=== Restart ===")
        self.fhat.reset()
        self.sigma = self.sigma_max
        self.status = 0
        self.xbest = None
        self.fbest_old = None
        self.fbest = np.inf
        self.fhat.reset()
        start_sample = self.design.generate_points()
        start_sample = np.asarray(self.data.xlow) + start_sample * self.xrange
        # Add extra evaluation points provided by the user
        if self.extra is not None:
            start_sample = np.vstack((start_sample, self.extra))

        start_sample = round_vars(self.data, start_sample)
        for j in range(min(start_sample.shape[0], self.maxeval-self.numeval)):
            proposal = self.propose_eval(start_sample[j, :])
            self.resubmitter.rput(proposal)

        self.search.init(start_sample)

    def sample_adapt(self):
        """Generate and queue samples from the search strategy
        """
        self.adjust_step()
        nsamples = min(self.nsamples, self.maxeval-self.numeval)
        self.search.make_points(self.xbest, self.sigma,
                                self.fhat.evals, self.maxeval, True)
        for _ in range(nsamples):
            proposal = self.propose_eval(np.ravel(self.search.next()))
            self.resubmitter.rput(proposal)

    def start_batch(self):
        """Generate and queue a new batch of points
        """
        if self.sigma < self.sigma_min:
            self.sample_initial()
        else:
            self.sample_adapt()

    def propose_action(self):
        """Propose an action
        """
        if self.numeval == self.maxeval:
            return self.propose_terminate()
        elif self.resubmitter.num_eval_outstanding == 0:
            self.start_batch()
        return self.resubmitter.get()

    def on_complete(self, record):
        """Handle completed function evaluation.

        When a function evaluation is completed we need to ask the constraint
        handler if the function value should be modified which is the case for
        say a penalty method. We also need to print the information to the
        logfile, update the best value found so far and notify the GUI that
        an evaluation has completed.

        :param record: Evaluation record
        """
        self.log_completion(record)
        self.numeval += 1
        record.worker_id = self.worker_id
        record.worker_numeval = self.numeval
        self.fhat.add_point(record.params[0], record.value)
        if record.value < self.fbest:
            self.xbest = record.params[0]
            self.fbest = record.value


class SyncStrategyPenalty(SyncStrategyNoConstraints):
    """Parallel synchronous optimization strategy with non-bound constraints.

    This is an extension of SyncStrategyNoConstraints that also works with
    bound constraints. We currently only allow inequality constraints, since
    the candidate based methods don't work well with equality constraints.
    We also assume that the constraints are cheap to evaluate, i.e., so that
    it is easy to check if a given point is feasible. More strategies that
    can handle expensive constraints will be added.

    We use a penalty method in the sense that we try to minimize:

    .. math::
        f(x) + \\mu \\sum_j (\\max(0, g_j(x))^2

    where :math:`g_j(x) \\leq 0` are cheap inequality constraints. As a
    measure of promising function values we let all infeasible points have
    the value of the feasible candidate point with the worst function value,
    since large penalties makes it impossible to distinguish between feasible
    points.

    When it comes to the value of :math:`\\mu`, just choose a very large value.


    """

    def __init__(self, worker_id, data, response_surface, maxeval, nsamples,
                 exp_design=None, search_procedure=None, extra=None,
                 quiet=False, stream=sys.stdout, penalty=1.0E6):
        """Initialize the optimization strategy.

        :param worker_id: Start ID in a multistart setting
        :param data: Problem parameter data structure
        :param response_surface: Surrogate model object
        :param maxeval: Function evaluation budget
        :param nsamples: Number of simultaneous fevals allowed
        :param exp_design: Experimental design
        :param search_procedure: Search procedure for finding
            points to evaluate
        :param extra: Points to be added to the experimental design
        :param quiet: If True, nothing is printed to the stream
        :param stream: Where progress should be printed, sys.stdout is default
        :param penalty: Penalty for violating constraints
        """
        SyncStrategyNoConstraints.__init__(self,  worker_id, data,
                                           response_surface, maxeval,
                                           nsamples, exp_design,
                                           search_procedure, extra,
                                           quiet, stream)
        self.penalty = penalty

    def penalty_fun(self, xx):
        """Computes the penalty for constraints violation

        :param xx: Points to compute the penalty for
        :return: Penalty for constraint violations
        """
        # Get the constraint violations
        vec = np.array(self.data.eval_ineq_constraints(xx))
        # Now apply the penalty for the constraint violation
        vec[np.where(vec < 0.0)] = 0.0
        vec **= 2
        # Surrogate + penalty
        return self.penalty * np.asmatrix(np.sum(vec, axis=1)).T

    def evals(self, xx):
        """Predict function values

        As a measure of promising function values we let all infeasible points
        have the value of the feasible candidate point with the worst function
        value, since large penalties makes it impossible to distinguish
        between feasible points.

        :param xx: Data points
        :return: Predicted function values
        """
        penalty = self.penalty_fun(xx)
        vals = self.fhat.evals(xx)
        ind = (np.where(penalty <= 0.0)[0]).T
        if ind.shape[0] > 1:
            ind2 = (np.where(penalty > 0.0)[0]).T
            ind3 = np.argmax(np.squeeze(vals[ind]))
            vals[ind2] = vals[ind3]
            return vals
        else:
            return vals + penalty

    def sample_adapt(self):
        """Generate and queue samples from the search strategy"""
        self.adjust_step()
        nsamples = min(self.nsamples, self.maxeval-self.numeval)
        self.search.make_points(self.xbest, self.sigma,
                                self.evals, self.maxeval, True)
        for _ in range(nsamples):
            proposal = self.propose_eval(np.ravel(self.search.next()))
            self.resubmitter.rput(proposal)

    def log_completion(self, record, penalty):
        """Record a completed evaluation to the log.

        :param record: Record of the function evaluation
        :param penalty: Penalty for the given point
        """
        xstr = np.array_str(record.params[0], max_line_width=np.inf,
                            precision=5, suppress_small=True)
        feas = "Feasible"
        if penalty > 0.0:
            feas = "Infeasible"
        self.log("{0}:\t{1}\t{2}\n\t{3}".format(
            self.numeval, record.value, feas, xstr))

    def on_complete(self, record):
        """Handle completed function evaluation.

        When a function evaluation is completed we need to ask the constraint
        handler if the function value should be modified which is the case for
        say a penalty method. We also need to print the information to the
        logfile, update the best value found so far and notify the GUI that
        an evaluation has completed.

        :param record: Evaluation record
        """
        x = np.zeros((1, record.params[0].shape[0]))
        x[0, :] = record.params[0]
        penalty = self.penalty_fun(x)[0, 0]
        self.log_completion(record, penalty)
        self.numeval += 1
        record.worker_id = self.worker_id
        record.worker_numeval = self.numeval
        self.fhat.add_point(record.params[0], record.value)
        # Check if the penalty function is a new best
        if record.value + penalty < self.fbest:
            self.xbest = record.params[0]
            self.fbest = record.value + penalty<|MERGE_RESOLUTION|>--- conflicted
+++ resolved
@@ -22,13 +22,8 @@
     dlinear_tail, RBFInterpolant
 
 
-<<<<<<< HEAD
 class SyncStrategyNoConstraints(BaseStrategy):
-    """Parallel synchronous optimization strategy with non-bound constraints.
-=======
-class SyncStrategyNoConstraints(object):
     """Parallel synchronous optimization strategy without non-bound constraints.
->>>>>>> ad7ec64d
 
     This class implements the parallel synchronous SRBF strategy
     described by Regis and Shoemaker.  After the initial experimental
